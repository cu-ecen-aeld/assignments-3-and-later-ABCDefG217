name: assignment-test
on:
    push:
        tags-ignore:
            - '*'
        branches:
            - '*'
jobs:
    unit-test:
        container: cuaesd/aesd-autotest:24-unit-test
        runs-on: self-hosted
        steps:
          - uses: actions/checkout@v2
          - name: Checkout submodules
            run : git submodule update --init --recursive
          - name: Run unit test
            run: ./unit-test.sh
    full-test:
<<<<<<< HEAD
        container: cuaesd/aesd-autotest:assignment2
=======
        container: cuaesd/aesd-autotest:24-assignment1
>>>>>>> cc85b8e6
        runs-on: self-hosted
        steps:
          - uses: actions/checkout@v2
          - name: Checkout submodules
            run : git submodule update --init --recursive
          - name: Run full test
            run: ./full-test.sh<|MERGE_RESOLUTION|>--- conflicted
+++ resolved
@@ -16,11 +16,7 @@
           - name: Run unit test
             run: ./unit-test.sh
     full-test:
-<<<<<<< HEAD
-        container: cuaesd/aesd-autotest:assignment2
-=======
-        container: cuaesd/aesd-autotest:24-assignment1
->>>>>>> cc85b8e6
+        container: cuaesd/aesd-autotest:24-assignment2
         runs-on: self-hosted
         steps:
           - uses: actions/checkout@v2
